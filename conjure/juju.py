--- conflicted
+++ resolved
@@ -275,7 +275,6 @@
         params = {"Applications": [service.as_deployargs()]}
         app.log.debug("Deploying {}: {}".format(service, params))
         try:
-<<<<<<< HEAD
             deploy_message = "Deploying application: {}".format(
                 service.service_name)
             if msg_cb:
@@ -284,10 +283,6 @@
                                 params=params)
             if msg_cb:
                 msg_cb("{}...done.".format(deploy_message))
-=======
-            return this.CLIENT.Application(request="Deploy",
-                                           params=params)
->>>>>>> 5ffe6c0f
         except Exception as e:
             if exc_cb:
                 exc_cb(e)
@@ -316,15 +311,8 @@
         for a, b in list(relations):
             params = {"Endpoints": [a, b]}
             try:
-<<<<<<< HEAD
-                if msg_cb:
-                    msg_cb("Setting application relation {}:{}".format(a, b))
-                this.CLIENT.Service(request="AddRelation",
-                                    params=params)
-=======
                 this.CLIENT.Application(request="AddRelation",
                                         params=params)
->>>>>>> 5ffe6c0f
             except Exception as e:
                 if exc_cb:
                     exc_cb(e)
