import os
import os.path as path
from subprocess import DEVNULL, CalledProcessError

import yaml
from pkg_resources import parse_version

from conjureup import controllers, utils
from conjureup.app_config import app

cred_path = path.join(utils.juju_path(), 'credentials.yaml')


def __format_creds(creds):
    """ Formats the credentials into strings from the widgets values
    """
    formatted = {}
    for field in creds['fields']:
        if not field['storable']:
            continue
<<<<<<< HEAD
        else:
            if isinstance(v, tuple) and len(v) == 2:
                # There is a friendly name in the widget
                formatted[k] = v[1].value
            else:
                formatted[k] = v.value
=======
        if 'storable-as' in field:
            if isinstance(field['storable-as'], list):
                formatted[field['key']] = [field['input'].value]
        formatted[field['key']] = field['input'].value
>>>>>>> 4f8d9453
    return formatted


def try_get_creds(cloud):
    """ Check if credentials for existing cloud already exists so
    we can bypass the cloud config view and go straight to bootstrapping

    Arguments:
    cloud: public cloud

    Returns:
    First set of credentials found for cloud
    """
    if not path.isfile(cred_path):
        return None

    existing_creds = yaml.safe_load(open(cred_path))
    if 'credentials' not in existing_creds:
        return None

    if cloud not in existing_creds['credentials'].keys():
        return None

    if len(existing_creds['credentials'][cloud].keys()) == 0:
        return None

    for k in existing_creds['credentials'][cloud].keys():
        if 'default-region' in k:
            continue
        else:
            return k


def save_creds(cloud, credentials):
    """ stores credentials for cloud
    """
    try:
        existing_creds = yaml.safe_load(open(cred_path))
    except:
        existing_creds = {'credentials': {}}

    if cloud in existing_creds['credentials'].keys():
        c = existing_creds['credentials'][cloud]
        c[app.current_controller] = __format_creds(
            credentials)
    else:
        # Handle the case where path exists but an entry for the cloud
        # has yet to be added.
        existing_creds['credentials'][cloud] = {
            app.current_controller: __format_creds(
                credentials)
        }

    with open(cred_path, 'w') as cred_f:
        cred_f.write(yaml.safe_dump(existing_creds,
                                    default_flow_style=False))


def is_lxd_ready():
    """ routine for making sure lxd is configured for localhost deployments
    """
    if utils.lxd_version() < parse_version('2.9'):
        return controllers.use('lxdsetup').render(
            "The current version of LXD found on this system is not "
            "compatible. Please run the following to get the latest "
            "supported LXD:\n\n"
            "  sudo apt-add-repository ppa:ubuntu-lxc/lxd-stable\n"
            "  sudo apt-get update\n"
            "  sudo apt-get install lxd lxd-client\n\n"
            "Or if you're using the snap version:\n\n"
            "  sudo snap refresh lxd --candidate\n\n"
            "Once complete please re-run conjure-up."
        )

    if not utils.check_user_in_group('lxd'):
        return controllers.use('lxdsetup').render(
            "{} is not part of the LXD group. You will need "
            "to exit conjure-up and do one of the following: "
            " 1: Run `newgrp lxd` and re-launch conjure-up\n"
            " 2: Log out completely, Log in and "
            "re-launch conjure-up".format(os.environ['USER']))

    try:
        setup_lxdbr0_network()
        setup_conjureup0_network()
    except Exception as e:
        return controllers.use('lxdsetup').render(
            "Unable to determine an existing LXD network bridge, "
            "please make sure you've run `sudo lxd init` to configure "
            "LXD.\n\n{}".format(e)
        )

    if utils.lxd_has_ipv6():
        return controllers.use('lxdsetup').render(
            "The LXD bridge has IPv6 enabled. Currently this is "
            "unsupported by conjure-up. Please disable IPv6 and "
            "re-launch conjure-up\n\n"
            "Visit http://conjure-up.io/docs/en/users/#_lxd for "
            "information on how to disable IPv6.")

    app.log.debug("Found an IPv4 address, "
                  "assuming LXD is configured.")


def setup_conjureup0_network():
    """ This attempts to setup LXD network bridge for conjureup if not available
    """
    out = utils.run_script('lxc network show conjureup0', stdout=DEVNULL)
    if out.returncode != 0:
        out = utils.run_script('lxc network create conjureup0 '
                               'ipv4.address=10.99.0.1/24 '
                               'ipv4.nat=true '
                               'ipv6.address=none '
                               'ipv6.nat=false')
        if out.returncode != 0:
            raise Exception(
                "Failed to create LXD conjureup0 network bridge: {}".format(
                    out.stderr.decode()))


def setup_lxdbr0_network():
    """ This attempts to setup LXD networking if not available
    """
    try:
        utils.run('lxc network show lxdbr0', shell=True, check=True,
                  stdout=DEVNULL)
    except CalledProcessError:
        out = utils.run_script('lxc network create lxdbr0 '
                               'ipv4.address=10.0.8.1/24 '
                               'ipv4.nat=true '
                               'ipv6.address=none '
                               'ipv6.nat=false')
        if out.returncode != 0:
            raise Exception(
                "Failed to create LXD network bridge: {}".format(
                    out.stderr.decode()))
    out = utils.run_script(
        "lxc network show lxdbr0 | grep -q 'ipv4\.address:\snone'")
    if out.returncode == 0:
        network_set_cmds = [
            'lxc network set lxdbr0 ipv4.address 10.0.8.1/24',
            'lxc network set lxdbr0 ipv4.nat true'
        ]
        for n in network_set_cmds:
            out = utils.run_script(n)
            if out.returncode != 0:
                raise Exception("Problem with {}: {}".format(
                    n, out.stderr.decode()))<|MERGE_RESOLUTION|>--- conflicted
+++ resolved
@@ -18,19 +18,10 @@
     for field in creds['fields']:
         if not field['storable']:
             continue
-<<<<<<< HEAD
-        else:
-            if isinstance(v, tuple) and len(v) == 2:
-                # There is a friendly name in the widget
-                formatted[k] = v[1].value
-            else:
-                formatted[k] = v.value
-=======
         if 'storable-as' in field:
             if isinstance(field['storable-as'], list):
                 formatted[field['key']] = [field['input'].value]
         formatted[field['key']] = field['input'].value
->>>>>>> 4f8d9453
     return formatted
 
 
